"""Setup cogeo-mosaic."""

from setuptools import setup, find_packages


# Runtime requirements.
<<<<<<< HEAD
inst_reqs = [
    "cogeo-mosaic @ git+https://github.com/kylebarron/cogeo-mosaic@mosaic-abc#egg=cogeo-mosaic",
    "lambda-proxy~=5.2",
    "requests",
    "rio-cogeo",
    "rio-color",
    "rio-tiler>=2.0a4",
    "rio_tiler_mosaic",
    "rio_tiler_mvt",
]
=======
inst_reqs = ["cogeo-mosaic>=2.0.1", "rio-color", "lambda-proxy~=5.0"]
>>>>>>> 8eb09684
extra_reqs = {
    "dev": ["pytest", "pytest-cov", "pre-commit", "mock"],
    "mvt": ["rio-tiler-mvt"],
    "test": ["pytest", "pytest-cov", "mock"],
}

setup(
    name="cogeo-mosaic-tiler",
    version="0.0.2",
    description=u"Serve Map tile from Cloud Optimized GeoTIFF mosaics.",
    long_description=u"Serve Map tile from Cloud Optimized GeoTIFF mosaics.",
    python_requires=">=3",
    classifiers=[
        "Intended Audience :: Information Technology",
        "Intended Audience :: Science/Research",
        "License :: OSI Approved :: BSD License",
        "Programming Language :: Python :: 3.6",
        "Programming Language :: Python :: 3.7",
    ],
    keywords="COG COGEO Mosaic GIS",
    author=u"Vincent Sarago",
    author_email="vincent@developmentseed.org",
    url="https://github.com/developmentseed/cogeo-mosaic-tiler",
    license="MIT",
    packages=find_packages(exclude=["ez_setup", "examples", "tests"]),
    include_package_data=True,
    zip_safe=False,
    install_requires=inst_reqs,
    extras_require=extra_reqs,
)<|MERGE_RESOLUTION|>--- conflicted
+++ resolved
@@ -4,7 +4,6 @@
 
 
 # Runtime requirements.
-<<<<<<< HEAD
 inst_reqs = [
     "cogeo-mosaic @ git+https://github.com/kylebarron/cogeo-mosaic@mosaic-abc#egg=cogeo-mosaic",
     "lambda-proxy~=5.2",
@@ -13,11 +12,7 @@
     "rio-color",
     "rio-tiler>=2.0a4",
     "rio_tiler_mosaic",
-    "rio_tiler_mvt",
 ]
-=======
-inst_reqs = ["cogeo-mosaic>=2.0.1", "rio-color", "lambda-proxy~=5.0"]
->>>>>>> 8eb09684
 extra_reqs = {
     "dev": ["pytest", "pytest-cov", "pre-commit", "mock"],
     "mvt": ["rio-tiler-mvt"],
