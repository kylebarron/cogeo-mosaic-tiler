"""cogeo_mosaic_tiler.handlers.app: handle request for cogeo-mosaic-tiler endpoints."""

from typing import Any, BinaryIO, Tuple, Union

import os
import json
import urllib

import numpy

from boto3.session import Session as boto3_session
from botocore.errorfactory import ClientError

import mercantile
import rasterio
from rasterio.session import AWSSession
from rasterio.transform import from_bounds

from rio_color.utils import scale_dtype, to_math_type
from rio_color.operations import parse_operations

from rio_tiler.colormap import get_colormap
from rio_tiler.io.cogeo import tile as cogeoTiler
from rio_tiler.profiles import img_profiles
from rio_tiler.utils import render, linear_rescale

from rio_tiler_mosaic.mosaic import mosaic_tiler
from rio_tiler_mosaic.methods import defaults

from cogeo_mosaic import version as mosaic_version
from cogeo_mosaic.utils import (
    create_mosaic,
    get_point_values,
)
from cogeo_mosaic.backends import auto_backend

from cogeo_mosaic_tiler import custom_methods
from cogeo_mosaic_tiler.custom_cmaps import get_custom_cmap
from cogeo_mosaic_tiler.ogc import wmts_template
from cogeo_mosaic_tiler.utils import get_hash

from lambda_proxy.proxy import API

session = boto3_session()
aws_session = AWSSession(session=session)

PIXSEL_METHODS = {
    "first": defaults.FirstMethod,
    "highest": defaults.HighestMethod,
    "lowest": defaults.LowestMethod,
    "mean": defaults.MeanMethod,
    "median": defaults.MedianMethod,
    "stdev": defaults.StdevMethod,
    "bdix_stdev": custom_methods.bidx_stddev,
}
app = API(name="cogeo-mosaic-tiler")


def _get_layer_names(src_dst):
    def _get_name(ix):
        name = src_dst.descriptions[ix - 1]
        if not name:
            name = f"band{ix}"
        return name

    return [_get_name(ix) for ix in src_dst.indexes]


@app.route(
    "/create",
    methods=["POST"],
    cors=True,
    payload_compression_method="gzip",
    binary_b64encode=True,
    tag=["mosaic"],
)
def _create(
    body: str,
    url: str,
    minzoom: Union[str, int] = None,
    maxzoom: Union[str, int] = None,
    min_tile_cover: Union[str, float] = None,
    tile_cover_sort: Union[str, bool] = False,
    tile_format: str = None,
    tile_scale: Union[str, int] = 1,
    **kwargs: Any,
) -> Tuple[str, str, str]:
    minzoom = int(minzoom) if isinstance(minzoom, str) else minzoom
    maxzoom = int(maxzoom) if isinstance(maxzoom, str) else maxzoom
    min_tile_cover = (
        float(min_tile_cover) if isinstance(min_tile_cover, float) else min_tile_cover
    )

    mosaicid = get_hash(body=body, version=mosaic_version)

    if "{mosaicid}" in url:
        url = url.replace("{mosaicid}", mosaicid)

    # Load mosaic if it already exists
    try:
        with auto_backend(url) as mosaic:
            mosaic_def = dict(mosaic.mosaic_def)

        return get_tilejson(mosaic_def, url, tile_scale, tile_format, **kwargs)

    except Exception:
        pass

    assets = json.loads(body)
    with rasterio.Env(aws_session):
        mosaic_def = create_mosaic(
            assets,
            minzoom=minzoom,
            maxzoom=maxzoom,
            minimum_tile_cover=min_tile_cover,
            tile_cover_sort=tile_cover_sort,
        )

    with auto_backend(url, mosaic_def=mosaic_def) as mosaic:
        mosaic.upload()

    return get_tilejson(mosaic_def, url, tile_scale, tile_format, **kwargs)


@app.route(
    "/add",
    methods=["POST"],
    cors=True,
    payload_compression_method="gzip",
    binary_b64encode=True,
    tag=["mosaic"],
)
def _add(body: str, url: str, mosaicid: str = None) -> Tuple[str, str, str]:
    # TODO: Need validation
    mosaic_definition = json.loads(body)

    # Replace {mosaicid} template in url with actual mosaicid
    if not mosaicid and "{mosaicid}" in url:
        mosaicid = get_hash(body=body)
        url = url.replace("{mosaicid}", mosaicid)

    with auto_backend(url, mosaic_def=mosaic_definition) as mosaic:
        mosaic.upload()

    return (
        "OK",
        "application/json",
        json.dumps({"id": mosaicid, "url": url}),
    )


@app.route(
    "/info",
    methods=["GET"],
    cors=True,
    payload_compression_method="gzip",
    binary_b64encode=True,
    tag=["metadata"],
    cache_control=os.getenv("CACHE_CONTROL", None),
)
def _info(url: str = None) -> Tuple[str, str, str]:
    """Handle /info requests."""
    if url is None:
        return ("NOK", "text/plain", "Missing 'URL' parameter")

    with auto_backend(url) as mosaic:
        mosaic_def = dict(mosaic.mosaic_def)

    bounds = mosaic_def["bounds"]
    center = [
        (bounds[0] + bounds[2]) / 2,
        (bounds[1] + bounds[3]) / 2,
        mosaic_def["minzoom"],
    ]

    quadkeys = None
    layer_names = None
    dtype = None
    if mosaic_def.get("tiles"):
        quadkeys = list(mosaic_def["tiles"].keys())

        # read layernames from the first file
        src_path = mosaic_def["tiles"][quadkeys[0]][0]
        with rasterio.open(src_path) as src_dst:
            layer_names = _get_layer_names(src_dst)
            dtype = src_dst.dtypes[0]

    meta = {
        "bounds": bounds,
        "center": center,
        "maxzoom": mosaic_def["maxzoom"],
        "minzoom": mosaic_def["minzoom"],
        "name": url,
    }
    if quadkeys:
        meta["quadkeys"] = quadkeys
    if layer_names:
        meta["layers"] = layer_names
    if dtype:
        meta["dtype"] = dtype

    return ("OK", "application/json", json.dumps(meta))


@app.route(
    "/geojson",
    methods=["GET"],
    cors=True,
    payload_compression_method="gzip",
    binary_b64encode=True,
    tag=["metadata"],
    cache_control=os.getenv("CACHE_CONTROL", None),
)
def _geojson(url: str = None) -> Tuple[str, str, str]:
    """Handle /geojson requests."""
    if url is None:
        return ("NOK", "text/plain", "Missing 'URL' parameter")

    with auto_backend(url) as mosaic:
        mosaic_def = dict(mosaic.mosaic_def)

    if not mosaic_def.get("tiles"):
        return ("NOK", "text/plain", "Backend does not support listing quadkeys")

    geojson = {
        "type": "FeatureCollection",
        "features": [
            mercantile.feature(mercantile.quadkey_to_tile(qk), props=dict(files=files))
            for qk, files in mosaic_def["tiles"].items()
        ],
    }

    return ("OK", "application/json", json.dumps(geojson))


@app.route(
    "/tilejson.json",
    methods=["GET"],
    cors=True,
    payload_compression_method="gzip",
    binary_b64encode=True,
    tag=["tiles"],
    cache_control=os.getenv("CACHE_CONTROL", None),
)
def _tilejson(
    url: str = None, tile_scale: int = 1, tile_format: str = None, **kwargs: Any,
) -> Tuple[str, str, str]:
    """Handle /tilejson.json requests."""
    if url is None:
        return ("NOK", "text/plain", "Missing 'URL' parameter")

    with auto_backend(url) as mosaic:
        mosaic_def = dict(mosaic.mosaic_def)

    return get_tilejson(mosaic_def, url, tile_scale, tile_format, **kwargs)


def get_tilejson(mosaic_def, url, tile_scale, tile_format, **kwargs):
    bounds = mosaic_def["bounds"]
    center = [
        (bounds[0] + bounds[2]) / 2,
        (bounds[1] + bounds[3]) / 2,
        mosaic_def["minzoom"],
    ]

    kwargs.update({"url": url})
    host = app.host

    if tile_format in ["pbf", "mvt"]:
        tile_url = f"{host}/{{z}}/{{x}}/{{y}}.{tile_format}"
    elif tile_format in ["png", "jpg", "webp", "tif", "npy"]:
        tile_url = f"{host}/{{z}}/{{x}}/{{y}}@{tile_scale}x.{tile_format}"
    else:
        tile_url = f"{host}/{{z}}/{{x}}/{{y}}@{tile_scale}x"

    qs = urllib.parse.urlencode(list(kwargs.items()))
    if qs:
        tile_url += f"?{qs}"

    meta = {
        "bounds": bounds,
        "center": center,
        "maxzoom": mosaic_def["maxzoom"],
        "minzoom": mosaic_def["minzoom"],
        "name": url,
        "tilejson": "2.1.0",
        "tiles": [tile_url],
    }
    return ("OK", "application/json", json.dumps(meta))


@app.route(
    "/wmts",
    methods=["GET"],
    cors=True,
    payload_compression_method="gzip",
    binary_b64encode=True,
    tag=["tiles"],
    cache_control=os.getenv("CACHE_CONTROL", None),
)
def _wmts(
    url: str = None,
    tile_format: str = "png",
    tile_scale: int = 1,
    title: str = "Cloud Optimizied GeoTIFF Mosaic",
    **kwargs: Any,
) -> Tuple[str, str, str]:
    """Handle /wmts requests."""
    if url is None:
        return ("NOK", "text/plain", "Missing 'URL' parameter")

    if tile_scale is not None and isinstance(tile_scale, str):
        tile_scale = int(tile_scale)

    with auto_backend(url) as mosaic:
        mosaic_def = dict(mosaic.mosaic_def)

    kwargs.pop("SERVICE", None)
    kwargs.pop("REQUEST", None)
    kwargs.update({"url": url})
    query_string = urllib.parse.urlencode(list(kwargs.items()))
    query_string = query_string.replace(
        "&", "&amp;"
    )  # & is an invalid character in XML

    return (
        "OK",
        "application/xml",
        wmts_template(
            f"{app.host}",
            query_string,
            minzoom=mosaic_def["minzoom"],
            maxzoom=mosaic_def["maxzoom"],
            bounds=mosaic_def["bounds"],
            tile_scale=tile_scale,
            tile_format=tile_format,
            title=title,
        ),
    )


@app.route(
    "/<int:z>/<int:x>/<int:y>.pbf",
    methods=["GET"],
    cors=True,
    payload_compression_method="gzip",
    binary_b64encode=True,
    tag=["tiles"],
    cache_control=os.getenv("CACHE_CONTROL", None),
)
def _mvt(
    z: int = None,
    x: int = None,
    y: int = None,
    url: str = None,
    tile_size: Union[str, int] = 256,
    pixel_selection: str = "first",
    feature_type: str = "point",
    resampling_method: str = "nearest",
) -> Tuple[str, str, BinaryIO]:
    """Handle MVT requests."""
<<<<<<< HEAD
    if url is None:
=======
    from rio_tiler_mvt.mvt import encoder as mvtEncoder

    if mosaicid:
        url = _create_path(mosaicid)
    elif url is None:
>>>>>>> 8eb09684
        return ("NOK", "text/plain", "Missing 'URL' parameter")

    with auto_backend(url) as mosaic:
        assets = mosaic.tile(x, y, z)

    if not assets:
        return ("EMPTY", "text/plain", f"No assets found for tile {z}-{x}-{y}")

    if tile_size is not None and isinstance(tile_size, str):
        tile_size = int(tile_size)

    if pixel_selection == "last":
        pixel_selection = "first"
        assets = list(reversed(assets))

    with rasterio.Env(aws_session):
        pixsel_method = PIXSEL_METHODS[pixel_selection]
        tile, mask = mosaic_tiler(
            assets,
            x,
            y,
            z,
            cogeoTiler,
            tilesize=tile_size,
            pixel_selection=pixsel_method(),
            resampling_method=resampling_method,
        )
        if tile is None:
            return ("EMPTY", "text/plain", "empty tiles")

        with rasterio.open(assets[0]) as src_dst:
            band_descriptions = _get_layer_names(src_dst)

        return (
            "OK",
            "application/x-protobuf",
            mvtEncoder(
                tile,
                mask,
                band_descriptions,
                os.path.basename(url),
                feature_type=feature_type,
            ),
        )


def _postprocess(
    tile: numpy.ndarray,
    mask: numpy.ndarray,
    rescale: str = None,
    color_formula: str = None,
) -> numpy.ndarray:
    """Tile data post processing."""
    if rescale:
        rescale_arr = (tuple(map(float, rescale.split(","))),) * tile.shape[0]
        for bdx in range(tile.shape[0]):
            tile[bdx] = numpy.where(
                mask,
                linear_rescale(
                    tile[bdx], in_range=rescale_arr[bdx], out_range=[0, 255]
                ),
                0,
            )
        tile = tile.astype(numpy.uint8)

    if color_formula:
        # make sure one last time we don't have
        # negative value before applying color formula
        tile[tile < 0] = 0
        for ops in parse_operations(color_formula):
            tile = scale_dtype(ops(to_math_type(tile)), numpy.uint8)

    return tile


@app.route(
    "/<int:z>/<int:x>/<int:y>.<ext>",
    methods=["GET"],
    cors=True,
    payload_compression_method="gzip",
    binary_b64encode=True,
    tag=["tiles"],
    cache_control=os.getenv("CACHE_CONTROL", None),
)
@app.route(
    "/<int:z>/<int:x>/<int:y>",
    methods=["GET"],
    cors=True,
    payload_compression_method="gzip",
    binary_b64encode=True,
    tag=["tiles"],
    cache_control=os.getenv("CACHE_CONTROL", None),
)
@app.route(
    "/<int:z>/<int:x>/<int:y>@<int:scale>x.<ext>",
    methods=["GET"],
    cors=True,
    payload_compression_method="gzip",
    binary_b64encode=True,
    tag=["tiles"],
    cache_control=os.getenv("CACHE_CONTROL", None),
)
@app.route(
    "/<int:z>/<int:x>/<int:y>@<int:scale>x",
    methods=["GET"],
    cors=True,
    payload_compression_method="gzip",
    binary_b64encode=True,
    tag=["tiles"],
    cache_control=os.getenv("CACHE_CONTROL", None),
)
def _img(
    z: int = None,
    x: int = None,
    y: int = None,
    scale: int = 1,
    ext: str = None,
    url: str = None,
    indexes: str = None,
    rescale: str = None,
    color_ops: str = None,
    color_map: str = None,
    pixel_selection: str = "first",
    resampling_method: str = "nearest",
) -> Tuple[str, str, BinaryIO]:
    """Handle tile requests."""
    if url is None:
        return ("NOK", "text/plain", "Missing 'URL' parameter")

    with auto_backend(url) as mosaic:
        assets = mosaic.tile(x, y, z)

    if not assets:
        return ("EMPTY", "text/plain", f"No assets found for tile {z}-{x}-{y}")

    if indexes:
        indexes = list(map(int, indexes.split(",")))

    tilesize = 256 * scale

    if pixel_selection == "last":
        pixel_selection = "first"
        assets = list(reversed(assets))

    with rasterio.Env(aws_session):
        pixsel_method = PIXSEL_METHODS[pixel_selection]
        tile, mask = mosaic_tiler(
            assets,
            x,
            y,
            z,
            cogeoTiler,
            indexes=indexes,
            tilesize=tilesize,
            pixel_selection=pixsel_method(),
            resampling_method=resampling_method,
        )

    if tile is None:
        return ("EMPTY", "text/plain", "empty tiles")

    rtile = _postprocess(tile, mask, rescale=rescale, color_formula=color_ops)
    if color_map:
        if color_map.startswith("custom_"):
            color_map = get_custom_cmap(color_map)
        else:
            color_map = get_colormap(color_map, format="gdal")

    if not ext:
        ext = "jpg" if mask.all() else "png"

    driver = "jpeg" if ext == "jpg" else ext
    options = img_profiles.get(driver, {})

    if ext == "tif":
        ext = "tiff"
        driver = "GTiff"
        tile_bounds = mercantile.xy_bounds(mercantile.Tile(x=x, y=y, z=z))
        options = dict(
            crs={"init": "EPSG:3857"},
            transform=from_bounds(*tile_bounds, tilesize, tilesize),
        )

    return (
        "OK",
        f"image/{ext}",
        render(rtile, mask, img_format=driver, color_map=color_map, **options),
    )


@app.route(
    "/point",
    methods=["GET"],
    cors=True,
    payload_compression_method="gzip",
    binary_b64encode=True,
    tag=["tiles"],
    cache_control=os.getenv("CACHE_CONTROL", None),
)
def _point(
    lng: float = None, lat: float = None, url: str = None
) -> Tuple[str, str, str]:
    """Handle point requests."""
    if url is None:
        return ("NOK", "text/plain", "Missing 'URL' parameter")

    if not lat or not lng:
        return ("NOK", "text/plain", "Missing 'Lon/Lat' parameter")

    if isinstance(lng, str):
        lng = float(lng)

    if isinstance(lat, str):
        lat = float(lat)

    with auto_backend(url) as mosaic:
        assets = mosaic.point(lng, lat)

    if not assets:
        return ("EMPTY", "text/plain", f"No assets found for lat/lng ({lat}, {lng})")

    with rasterio.Env(aws_session):
        meta = {"coordinates": [lng, lat], "values": get_point_values(assets, lng, lat)}
        return ("OK", "application/json", json.dumps(meta))


@app.route("/favicon.ico", methods=["GET"], cors=True, tag=["other"])
def favicon() -> Tuple[str, str, str]:
    """Favicon."""
    return ("EMPTY", "text/plain", "")<|MERGE_RESOLUTION|>--- conflicted
+++ resolved
@@ -359,15 +359,9 @@
     resampling_method: str = "nearest",
 ) -> Tuple[str, str, BinaryIO]:
     """Handle MVT requests."""
-<<<<<<< HEAD
-    if url is None:
-=======
     from rio_tiler_mvt.mvt import encoder as mvtEncoder
 
-    if mosaicid:
-        url = _create_path(mosaicid)
-    elif url is None:
->>>>>>> 8eb09684
+    if url is None:
         return ("NOK", "text/plain", "Missing 'URL' parameter")
 
     with auto_backend(url) as mosaic:
